--- conflicted
+++ resolved
@@ -634,8 +634,6 @@
         await request(sapi.app)
           .get(testUrl('/someapi/routeHandler2'))
           .expect(OK);
-<<<<<<< HEAD
-=======
 
         done();
       });
@@ -671,7 +669,6 @@
           .expect(401);
 
         expect(fallthrough).toBeFalsy('Sakura improperly called next on an auth failture');
->>>>>>> 6c0b6285
 
         done();
       });
